import json
import os
import tempfile
import uuid
from datetime import datetime
from pathlib import Path
from typing import Any, Dict, List, Optional, Union

from fastapi import Depends, FastAPI, File, HTTPException, UploadFile, status
from fastapi.middleware.cors import CORSMiddleware
from fastapi.responses import FileResponse
from pydantic import BaseModel, EmailStr, validator
from sqlalchemy.orm import Session

from database import (
    db_manager,
    get_admin_user,
    get_current_active_user,
    get_current_user,
    get_database_session,
    initialize_database,
    require_editor_user,
)
from database_manager import get_form_manager, get_operation_logger, get_user_manager
from database_schema import OperationType, RequestStatus, SessionStatus, User, UserRole
from langgraph_proper_agent import create_proper_xlsform_agent
from models import (
    Choice,
    ChoiceCreate,
    ChoiceList,
    ChoiceUpdate,
    FieldTypeInfo,
    FormSettings,
    FormSettingsUpdate,
    PaginationParams,
    SurveyField,
    SurveyFieldCreate,
    SurveyFieldResponse,
    SurveyFieldUpdate,
    SurveyStats,
    XLSFormData,
    XLSFormStats,
)
from xml_parser import create_xml_editor

app = FastAPI(
    title="DE4 Forms Platform API",
    description="AI-powered XLSForm platform with user management and customization",
    version="2.0.0",
)

# Add CORS middleware
app.add_middleware(
    CORSMiddleware,
    allow_origins=["http://localhost:3000", "http://127.0.0.1:3000"],  # React dev server
    allow_credentials=True,
    allow_methods=["*"],  # Allow all HTTP methods
    allow_headers=["*"],  # Allow all headers
)


# Initialize database on startup
@app.on_event("startup")
async def startup_event():
    """Initialize database and cleanup on startup"""
    # Print DB debug summary and connection status at startup
    try:
        from database import db_manager as dm

        summary = dm.debug_summary()
        print("DB Config:", summary)
        conn_test = dm.test_connection()
        print("DB Connection Test:", {k: v for k, v in conn_test.items() if k != "database_url"})
    except Exception as e:
        print("DB debug failed:", str(e))

    success = initialize_database()
    if not success:
        print("Warning: Database initialization failed")

    # Cleanup expired sessions
    try:
        cleaned = db_manager.cleanup_expired_sessions()
        print(f"Cleaned up {cleaned} expired sessions")
    except Exception as e:
        print(f"Session cleanup error: {e}")


# =============== PYDANTIC MODELS ===============


class UserCreate(BaseModel):
    username: str
    email: EmailStr
    password: str
    full_name: str = ""
    company: str = ""
    department: str = ""
    phone: str = ""

    @validator("username")
    def validate_username(cls, v):
        if len(v) < 3:
            raise ValueError("Username must be at least 3 characters long")
        if not v.replace("_", "").replace("-", "").isalnum():
            raise ValueError("Username can only contain letters, numbers, hyphens, and underscores")
        return v

    @validator("password")
    def validate_password(cls, v):
        if len(v) < 6:
            raise ValueError("Password must be at least 6 characters long")
        return v


class UserResponse(BaseModel):
    id: int
    username: str
    email: str
    full_name: str
    role: str
    company: str
    department: str
    is_active: bool
    is_verified: bool
    created_at: datetime

    class Config:
        from_attributes = True


class LoginRequest(BaseModel):
    username: str
    password: str


class LoginResponse(BaseModel):
    success: bool
    message: str
    user: UserResponse
    session_token: str
    expires_at: datetime


class HealthResponse(BaseModel):
    status: str
    database_status: str
    timestamp: datetime
    stats: Dict[str, int]
    message: str


class AdminDashboardResponse(BaseModel):
    # Form data
    master_forms: List[Dict[str, Any]]
    form_versions: List[Dict[str, Any]]

    # Request data
    customization_requests: List[Dict[str, Any]]

    # Operations and sessions
    recent_operations: List[Dict[str, Any]]
    active_sessions: List[Dict[str, Any]]

    # Statistics
    stats: Dict[str, int]
    timestamp: datetime


class UpdateUserRoleRequest(BaseModel):
    role: str

<<<<<<< HEAD
class MasterFormUpsertRequest(BaseModel):
    name: str
    current_version: str
    description: Optional[str] = ""
    form_type: Optional[str] = "General"
    client_category: Optional[str] = None
    equipment_types: Optional[List[str]] = None
    tags: Optional[List[str]] = None
    is_active: Optional[bool] = True
    is_template: Optional[bool] = True
    access_level: Optional[str] = "public"
    file_size: Optional[int] = None
    file_checksum: Optional[str] = None

class PurgeConfirmRequest(BaseModel):
    confirm: bool
=======
>>>>>>> 4cf6e312

# CustomizationRequest removed - using user prompts instead

# Global storage for current form
current_form_analysis: Optional[Dict[str, Any]] = None
current_uploaded_file: Optional[str] = None
current_modified_file: Optional[str] = None
edit_history: List[Dict[str, Any]] = []

# =============== USER MANAGEMENT ENDPOINTS ===============


@app.post("/api/users/register", response_model=UserResponse)
async def create_user(user_data: UserCreate, db: Session = Depends(get_database_session)):
    """
    Create a new user account

    - **username**: Unique username (3+ chars, alphanumeric with - and _)
    - **email**: Valid email address
    - **password**: Password (6+ characters)
    - **full_name**: User's full name (optional)
    - **company**: Company name (optional)
    - **department**: Department (optional)
    - **phone**: Phone number (optional)
    """
    try:
        user_manager = get_user_manager()
        operation_logger = get_operation_logger()

        # Create user with EDITOR role by default
        new_user = user_manager.create_user(
            username=user_data.username,
            email=user_data.email,
            password=user_data.password,
            full_name=user_data.full_name,
            role=UserRole.EDITOR,
            company=user_data.company,
            department=user_data.department,
            phone=user_data.phone,
            is_active=True,
            is_verified=False,  # Require email verification in production
        )

        if not new_user:
            # Distinguish duplicate from other DB errors to avoid misleading 400s
            from database_schema import User as DBUser

            duplicate = (
                db.query(DBUser)
                .filter((DBUser.username == user_data.username) | (DBUser.email == user_data.email))
                .first()
            )
            if duplicate:
                raise HTTPException(status_code=status.HTTP_400_BAD_REQUEST, detail="Username or email already exists")
            else:
                raise HTTPException(
                    status_code=status.HTTP_500_INTERNAL_SERVER_ERROR,
                    detail="User creation failed due to an internal error",
                )

        # Log user creation operation
        operation_logger.log_operation(
            operation_type=OperationType.CREATE,
            description=f"User account created: {user_data.username}",
            target_type="user",
            target_id=str(new_user.id),
            target_name=new_user.username,
            user_id=new_user.id,
            success=True,
        )

        return UserResponse(
            id=new_user.id,
            username=new_user.username,
            email=new_user.email,
            full_name=new_user.full_name,
            role=(new_user.role.value if hasattr(new_user.role, "value") else new_user.role),
            company=new_user.company or "",
            department=new_user.department or "",
            is_active=new_user.is_active,
            is_verified=new_user.is_verified,
            created_at=new_user.created_at,
        )

    except ValueError as e:
        raise HTTPException(status_code=status.HTTP_400_BAD_REQUEST, detail=str(e))
    except HTTPException:
        # Propagate HTTPExceptions (e.g., 400 duplicate user) without wrapping as 500
        raise
    except Exception as e:
        raise HTTPException(status_code=status.HTTP_500_INTERNAL_SERVER_ERROR, detail=f"User creation failed: {str(e)}")


@app.post("/api/auth/login", response_model=LoginResponse)
async def login_user(login_data: LoginRequest, db: Session = Depends(get_database_session)):
    """
    Authenticate user and create session

    Returns session token for authenticated requests
    """
    try:
        user_manager = get_user_manager()
        operation_logger = get_operation_logger()

        # Authenticate user
        user = user_manager.authenticate_user(login_data.username, login_data.password)

        if not user:
            # Log failed login attempt
            operation_logger.log_operation(
                operation_type=OperationType.READ,
                description=f"Failed login attempt for username: {login_data.username}",
                target_type="user",
                target_name=login_data.username,
                success=False,
            )

            raise HTTPException(status_code=status.HTTP_401_UNAUTHORIZED, detail="Invalid username or password")

        # Create session
        session = user_manager.create_session(user_id=user.id, expires_hours=24)

        if not session:
            raise HTTPException(status_code=status.HTTP_500_INTERNAL_SERVER_ERROR, detail="Failed to create session")

        # Log successful login
        operation_logger.log_operation(
            operation_type=OperationType.READ,
            description=f"User logged in: {user.username}",
            target_type="user",
            target_id=str(user.id),
            target_name=user.username,
            user_id=user.id,
            success=True,
        )

        return LoginResponse(
            success=True,
            message="Login successful",
            user=UserResponse(
                id=user.id,
                username=user.username,
                email=user.email,
                full_name=user.full_name,
                role=(user.role.value if hasattr(user.role, "value") else user.role),
                company=user.company or "",
                department=user.department or "",
                is_active=user.is_active,
                is_verified=user.is_verified,
                created_at=user.created_at,
            ),
            session_token=session.session_token,
            expires_at=session.expires_at,
        )

    except HTTPException:
        raise
    except Exception as e:
        raise HTTPException(status_code=status.HTTP_500_INTERNAL_SERVER_ERROR, detail=f"Login failed: {str(e)}")


@app.post("/api/auth/logout")
async def logout_user(
    authorization: Optional[str] = None,
):
    """
    Idempotent logout:
    - If a valid Bearer token is provided, terminate that session.
    - If token is missing/invalid/expired, still return success.
    """
    try:
        from database_schema import UserSession

        terminated = False
        token_value: Optional[str] = None
        if authorization:
            try:
                scheme, _, token = authorization.partition(" ")
                if scheme.lower() == "bearer" and token:
                    token_value = token.strip()
            except Exception:
                token_value = None
        if token_value:
            try:
                with db_manager.get_session() as session:
                    user_session = (
                        session.query(UserSession)
                        .filter(UserSession.session_token == token_value, UserSession.status == SessionStatus.ACTIVE)
                        .first()
                    )
                    if user_session:
                        user_session.status = SessionStatus.TERMINATED
                        user_session.terminated_at = datetime.utcnow()
                        session.commit()
                        terminated = True
            except Exception:
                # swallow errors to keep idempotent behavior
                pass
        # Always return success
        get_operation_logger().log_operation(
            operation_type=OperationType.UPDATE,
            description="User logout (idempotent)",
            target_type="user_session",
            success=True,
            after_data={"terminated": terminated},
        )
        return {"success": True, "message": "Logged out successfully"}
    except Exception:
        return {"success": True, "message": "Logged out successfully"}


# =============== SYSTEM STATUS ENDPOINTS ===============


@app.get("/api/health", response_model=HealthResponse)
async def get_system_health():
    """
    Get system health status including database connectivity

    Returns overall system status, database health, and statistics
    """
    try:
        # Get database health
        health_check = db_manager.health_check()

        if health_check["status"] == "healthy":
            return HealthResponse(
                status="healthy",
                database_status="connected",
                timestamp=datetime.utcnow(),
                stats=health_check["stats"],
                message="All systems operational",
            )
        else:
            return HealthResponse(
                status="degraded",
                database_status="error",
                timestamp=datetime.utcnow(),
                stats={},
                message=f"Database error: {health_check.get('error', 'Unknown error')}",
            )

    except Exception as e:
        return HealthResponse(
            status="error",
            database_status="disconnected",
            timestamp=datetime.utcnow(),
            stats={},
            message=f"System error: {str(e)}",
        )


# =============== ADMIN ENDPOINTS ===============
@app.get("/api/debug/db")
async def debug_database(admin_user: User = Depends(get_admin_user)):
    """Admin-only DB diagnostics: connection test and health stats"""
    try:
        from database import db_manager as dm

        test = dm.test_connection()
        health = dm.health_check()
        return {
            "test": test,
            "health": health,
        }
    except Exception as e:
        raise HTTPException(status_code=500, detail=f"DB debug failed: {str(e)}")


@app.get("/api/admin/dashboard", response_model=AdminDashboardResponse)
async def get_admin_dashboard(admin_user: User = Depends(get_admin_user), db: Session = Depends(get_database_session)):
    """
    Get comprehensive admin dashboard data

    Returns:
    - All master forms with metadata
    - Form version history
    - Customization requests
    - Recent operations (audit log)
    - Active user sessions
    - System statistics

    Requires admin privileges.
    """
    try:
        print(f"🔍 Admin dashboard accessed by: {admin_user.username}")
        operation_logger = get_operation_logger()

        # Use the passed db session instead of creating a new one
        session = db
        from sqlalchemy import func

        from database_schema import FormOperation, FormVersion, MasterForm, User, UserFormSession, UserSession

        # Get master forms with metadata
        master_forms_query = session.query(MasterForm).order_by(MasterForm.created_at.desc()).limit(50)
        master_forms = []
        print(f"📊 Found {master_forms_query.count()} master forms")
        for form in master_forms_query:
<<<<<<< HEAD
            master_forms.append({
                "id": form.id,
                "form_id": form.form_id,
                "name": form.name,
                "description": form.description,
                "current_version": form.current_version,
                "version_count": form.version_count,
                "form_type": form.form_type,
                "equipment_types": form.equipment_types,
                "tags": form.tags,
                "is_active": form.is_active,
                "usage_count": form.usage_count,
                "field_count": form.field_count,
                "section_count": form.section_count,
                "file_size": form.file_size,
                "created_at": form.created_at.isoformat(),
                "updated_at": form.updated_at.isoformat()
            })
        
        # Get form versions - LIGHTWEIGHT METADATA ONLY
        print("🔍 Starting form versions query...")
        versions_query = session.query(
            FormVersion.id,
            FormVersion.master_form_id,
            FormVersion.version,
            FormVersion.is_current,
            FormVersion.is_published,
            FormVersion.file_size,
            FormVersion.created_by,
            FormVersion.change_summary,
            FormVersion.created_at,
            MasterForm.name
        ).join(MasterForm, FormVersion.master_form_id == MasterForm.id).order_by(FormVersion.created_at.desc()).limit(20)
        form_versions = []
        for version in versions_query:
            form_versions.append({
                "id": version.id,
                "master_form_id": version.master_form_id,
                "version": version.version,
                "is_current": version.is_current,
                "is_published": version.is_published,
                "file_size": version.file_size,
                "created_by": version.created_by,
                "change_summary": version.change_summary,
                "created_at": version.created_at.isoformat(),
                "master_form_name": version.name,  # Use actual master form name
                "has_xml_content": True  # Assume true for now
            })
        print(f"📋 Found {len(form_versions)} form versions")
        
        # Get user prompts from customization_requests table
        print("🔍 Starting customization requests query...")
        from database_schema import CustomizationRequest
        requests_query = (
            session.query(CustomizationRequest)
            .order_by(CustomizationRequest.created_at.desc())
            .limit(20)
        )
        print("🔍 Customization requests query created, executing...")
        customization_requests = []
        for req in requests_query:
            # Get master form name separately to avoid lazy loading
            master_form_name = None
            if req.master_form_id:
                master = session.query(MasterForm).filter(MasterForm.id == req.master_form_id).first()
                master_form_name = master.name if master else f"Form {req.master_form_id}"
            
            customization_requests.append({
                "id": req.id,
                "prompt": req.raw_request,
                "target_sheet": (req.parsed_requirements or {}).get("target_sheet") if req.parsed_requirements else None,
                "status": req.status.value if hasattr(req.status, 'value') else req.status,
                "timestamp": req.created_at.isoformat(),
                "user_id": req.created_by,
                "client_name": req.client_name,
                "form_title": req.form_title,
                "master_form_id": req.master_form_id,
                "master_form_name": master_form_name,
            })
        print(f"📋 Found {len(customization_requests)} customization requests (user prompts)")
        
=======
            master_forms.append(
                {
                    "id": form.id,
                    "form_id": form.form_id,
                    "name": form.name,
                    "description": form.description,
                    "current_version": form.current_version,
                    "version_count": form.version_count,
                    "form_type": form.form_type,
                    "equipment_types": form.equipment_types,
                    "tags": form.tags,
                    "is_active": form.is_active,
                    "usage_count": form.usage_count,
                    "field_count": form.field_count,
                    "section_count": form.section_count,
                    "file_size": form.file_size,
                    "created_at": form.created_at.isoformat(),
                    "updated_at": form.updated_at.isoformat(),
                }
            )

        # Get form versions
        versions_query = session.query(FormVersion).order_by(FormVersion.created_at.desc()).limit(100)
        form_versions = []
        for version in versions_query:
            form_versions.append(
                {
                    "id": version.id,
                    "master_form_id": version.master_form_id,
                    "version": version.version,
                    "is_current": version.is_current,
                    "is_published": version.is_published,
                    "file_size": version.file_size,
                    "created_by": version.created_by,
                    "change_summary": version.change_summary,
                    "created_at": version.created_at.isoformat(),
                    "master_form_name": version.master_form.name if version.master_form else None,
                }
            )

        # Get user prompts from edit history as "requests"
        user_form_sessions = session.query(UserFormSession).all()
        all_prompts = []
        for session_obj in user_form_sessions:
            if session_obj.edit_history_json:
                for edit in session_obj.edit_history_json:
                    all_prompts.append(
                        {
                            "id": f"{session_obj.id}_{len(all_prompts)}",
                            "prompt": edit.get("prompt", ""),
                            "target_sheet": edit.get("target_sheet"),
                            "success": edit.get("success", False),
                            "timestamp": edit.get("timestamp"),
                            "user_id": session_obj.user_id,
                            "status": "completed" if edit.get("success", False) else "failed",
                        }
                    )

        # Sort by timestamp (most recent first)
        all_prompts.sort(key=lambda x: x.get("timestamp", ""), reverse=True)
        customization_requests = all_prompts[:100]  # Limit to 100 most recent
        print(f"📋 Found {len(customization_requests)} user prompts (requests)")

>>>>>>> 4cf6e312
        # Get recent operations (audit log)
        print("🔍 Starting operations query...")
        operations_query = session.query(FormOperation).order_by(FormOperation.started_at.desc()).limit(20)
        recent_operations = []
        print(f"🔧 Found {operations_query.count()} operations")
        for op in operations_query:
<<<<<<< HEAD
            recent_operations.append({
                "id": op.id,
                "operation_id": op.operation_id,
                "operation_type": (op.operation_type.value if hasattr(op.operation_type, 'value') else op.operation_type),
                "operation_description": op.operation_description,
                "target_type": op.target_type,
                "target_id": op.target_id,
                "target_name": op.target_name,
                "user_id": op.user_id,
                "success": op.success,
                "error_message": op.error_message,
                "execution_time_ms": op.execution_time_ms,
                "started_at": op.started_at.isoformat(),
                "completed_at": op.completed_at.isoformat() if op.completed_at else None,
                "username": op.user.username if op.user else f"User {op.user_id}"
            })
        
        # Get active sessions
        print("🔍 Starting active sessions query...")
        sessions_query = session.query(UserSession).filter(
            UserSession.status == SessionStatus.ACTIVE
        ).order_by(UserSession.last_activity.desc()).limit(20)
        active_sessions = []
        for sess in sessions_query:
            active_sessions.append({
                "id": sess.id,
                "user_id": sess.user_id,
                "session_token": sess.session_token[:8] + "...",  # Truncate for security
                "ip_address": str(sess.ip_address) if sess.ip_address else None,
                "status": sess.status.value,
                "expires_at": sess.expires_at.isoformat(),
                "last_activity": sess.last_activity.isoformat(),
                "created_at": sess.created_at.isoformat(),
                "username": sess.user.username if sess.user else f"User {sess.user_id}",
                "user_role": sess.user.role.value if sess.user else "Unknown"
            })
        print(f"🔍 Found {len(active_sessions)} active sessions")
        
=======
            recent_operations.append(
                {
                    "id": op.id,
                    "operation_id": op.operation_id,
                    "operation_type": op.operation_type.value,
                    "operation_description": op.operation_description,
                    "target_type": op.target_type,
                    "target_id": op.target_id,
                    "target_name": op.target_name,
                    "user_id": op.user_id,
                    "success": op.success,
                    "error_message": op.error_message,
                    "execution_time_ms": op.execution_time_ms,
                    "started_at": op.started_at.isoformat(),
                    "completed_at": op.completed_at.isoformat() if op.completed_at else None,
                    "username": op.user.username if op.user else None,
                }
            )

        # Get active sessions
        sessions_query = (
            session.query(UserSession)
            .filter(UserSession.status == SessionStatus.ACTIVE)
            .order_by(UserSession.last_activity.desc())
            .limit(100)
        )
        active_sessions = []
        for sess in sessions_query:
            active_sessions.append(
                {
                    "id": sess.id,
                    "user_id": sess.user_id,
                    "session_token": sess.session_token[:8] + "...",  # Truncate for security
                    "ip_address": str(sess.ip_address) if sess.ip_address else None,
                    "status": sess.status.value,
                    "expires_at": sess.expires_at.isoformat(),
                    "last_activity": sess.last_activity.isoformat(),
                    "created_at": sess.created_at.isoformat(),
                    "username": sess.user.username if sess.user else None,
                    "user_role": sess.user.role.value if sess.user else None,
                }
            )

>>>>>>> 4cf6e312
        # Get comprehensive statistics
        from database_schema import get_database_stats

        stats = get_database_stats(session)

        # Add additional stats
        stats.update(
            {
                "total_file_size": session.query(func.sum(MasterForm.file_size))
                .filter(MasterForm.file_size.isnot(None))
                .scalar()
                or 0,
                "avg_processing_time": 0,  # Not applicable for user prompts
                "successful_operations": session.query(FormOperation).filter(FormOperation.success == True).count(),
                "failed_operations": session.query(FormOperation).filter(FormOperation.success == False).count(),
            }
        )

        # Log admin dashboard access
        operation_logger.log_operation(
            operation_type=OperationType.READ,
            description=f"Admin dashboard accessed by: {admin_user.username}",
            target_type="admin_dashboard",
            user_id=admin_user.id,
            success=True,
        )

        return AdminDashboardResponse(
            master_forms=master_forms,
            form_versions=form_versions,
            customization_requests=customization_requests,
            recent_operations=recent_operations,
            active_sessions=active_sessions,
            stats=stats,
            timestamp=datetime.utcnow(),
        )

    except Exception as e:
        raise HTTPException(
            status_code=status.HTTP_500_INTERNAL_SERVER_ERROR, detail=f"Failed to fetch admin dashboard data: {str(e)}"
        )


# =============== CORE API ENDPOINTS ===============

<<<<<<< HEAD
@app.post("/api/admin/master-forms/import")
async def import_master_form(
    payload: MasterFormUpsertRequest,
    admin_user: User = Depends(get_admin_user),
    db: Session = Depends(get_database_session)
):
    """Admin-only: Create or update a master form record ONLY in master_forms.
    If a master form with the same name exists, updates its metadata and current_version.
    """
    try:
        from database_schema import MasterForm
        # Find by name
        master = db.query(MasterForm).filter(MasterForm.name == payload.name).first()
        if not master:
            master = MasterForm(
                form_id=f"form_{uuid.uuid4().hex[:8]}",
                name=payload.name,
                description=payload.description or "",
                current_version=payload.current_version,
                form_type=payload.form_type or "General",
                client_category=payload.client_category,
                equipment_types=payload.equipment_types or [],
                tags=payload.tags or [],
                is_active=payload.is_active if payload.is_active is not None else True,
                is_template=payload.is_template if payload.is_template is not None else True,
                access_level=payload.access_level or "public",
                file_size=payload.file_size,
                file_checksum=payload.file_checksum,
            )
            db.add(master)
            db.commit()
            db.refresh(master)
            get_operation_logger().log_operation(
                operation_type=OperationType.CREATE,
                description=f"Master form created: {payload.name}",
                target_type="master_form",
                target_id=str(master.id),
                target_name=payload.name,
                user_id=admin_user.id,
                success=True
            )
            return {"success": True, "action": "created", "master_form_id": master.id}
        else:
            # Update metadata only
            master.current_version = payload.current_version
            if payload.description is not None:
                master.description = payload.description
            if payload.form_type is not None:
                master.form_type = payload.form_type
            if payload.client_category is not None:
                master.client_category = payload.client_category
            if payload.equipment_types is not None:
                master.equipment_types = payload.equipment_types
            if payload.tags is not None:
                master.tags = payload.tags
            if payload.is_active is not None:
                master.is_active = payload.is_active
            if payload.is_template is not None:
                master.is_template = payload.is_template
            if payload.access_level is not None:
                master.access_level = payload.access_level
            if payload.file_size is not None:
                master.file_size = payload.file_size
            if payload.file_checksum is not None:
                master.file_checksum = payload.file_checksum
            db.commit()
            get_operation_logger().log_operation(
                operation_type=OperationType.UPDATE,
                description=f"Master form updated: {payload.name} -> {payload.current_version}",
                target_type="master_form",
                target_name=payload.name,
                user_id=admin_user.id,
                success=True
            )
            return {"success": True, "action": "updated", "master_form_id": master.id}
    except Exception as e:
        db.rollback()
        raise HTTPException(status_code=500, detail=f"Import failed: {str(e)}")


@app.delete("/api/admin/master-forms/{master_form_id}")
async def delete_master_form(
    master_form_id: int,
    admin_user: User = Depends(get_admin_user),
    db: Session = Depends(get_database_session)
):
    """Admin-only: Delete a master form and its versions."""
    try:
        from database_schema import MasterForm
        master = db.query(MasterForm).filter(MasterForm.id == master_form_id).first()
        if not master:
            raise HTTPException(status_code=404, detail="Master form not found")
        name = master.name
        db.delete(master)
        db.commit()
        get_operation_logger().log_operation(
            operation_type=OperationType.DELETE,
            description=f"Master form deleted: {name}",
            target_type="master_form",
            target_id=str(master_form_id),
            target_name=name,
            user_id=admin_user.id,
            success=True
        )
        return {"success": True}
    except HTTPException:
        raise
    except Exception as e:
        db.rollback()
        raise HTTPException(status_code=500, detail=f"Delete failed: {str(e)}")


@app.get("/api/admin/form-versions/{version_id}/download")
async def download_form_version(
    version_id: int,
    admin_user: User = Depends(get_admin_user),
    db: Session = Depends(get_database_session)
):
    """Admin-only: Download XML content for a specific form version."""
    try:
        from database_schema import FormVersion
        version = db.query(FormVersion).filter(FormVersion.id == version_id).first()
        if not version:
            raise HTTPException(status_code=404, detail="Form version not found")
        
        # Check if admin user has access to this version (admin can access all, but let's be safe)
        print(f"🔍 Downloading version {version_id} - created_by: {version.created_by}, admin_user: {admin_user.id}")
        
        if not version.xml_content or len(version.xml_content.strip()) == 0:
            print(f"❌ Form version {version_id} has empty XML content (length: {len(version.xml_content) if version.xml_content else 0})")
            print(f"🔍 Version details: created_by={version.created_by}, version={version.version}, created_at={version.created_at}")
            raise HTTPException(status_code=404, detail="No XML content available in this form version")
        
        print(f"✅ Form version {version_id} has XML content (length: {len(version.xml_content)})")
        
        # Generate filename - avoid relationship access
        master_form_name = "Unknown"
        if version.master_form_id:
            master = db.query(MasterForm).filter(MasterForm.id == version.master_form_id).first()
            master_form_name = master.name if master else f"Form_{version.master_form_id}"
        
        filename = f"{master_form_name}_{version.version}.xml"
        
        # Log download
        get_operation_logger().log_operation(
            operation_type=OperationType.READ,
            description=f"Form version downloaded: {filename}",
            target_type="form_version",
            target_id=str(version_id),
            target_name=filename,
            user_id=admin_user.id,
            success=True
        )
        
        # Return XML content as file download
        from fastapi.responses import Response
        return Response(
            content=version.xml_content,
            media_type="application/xml",
            headers={
                "Content-Disposition": f"attachment; filename={filename}",
                "X-Form-Name": master_form_name,
                "X-Version": version.version,
                "X-Created-By": str(version.created_by) if version.created_by else "Unknown"
            }
        )
        
    except HTTPException:
        raise
    except Exception as e:
        raise HTTPException(status_code=500, detail=f"Download failed: {str(e)}")


@app.post("/api/admin/purge-db")
async def purge_database(
    payload: PurgeConfirmRequest,
    admin_user: User = Depends(get_admin_user)
):
    """Admin-only: Drop and recreate all tables. Requires {"confirm": true}."""
    if not payload.confirm:
        raise HTTPException(status_code=400, detail="Confirmation required: set confirm=true")
    try:
        from database_manager import initialize_database
        ok = initialize_database(force_recreate=True)
        get_operation_logger().log_operation(
            operation_type=OperationType.DELETE,
            description="Database purged and recreated",
            target_type="database",
            user_id=admin_user.id,
            success=bool(ok)
        )
        if not ok:
            raise HTTPException(status_code=500, detail="Purge failed")
        return {"success": True}
    except HTTPException:
        raise
    except Exception as e:
        raise HTTPException(status_code=500, detail=f"Purge error: {str(e)}")

=======
>>>>>>> 4cf6e312

@app.put("/api/admin/users/{user_id}/role")
async def update_user_role(
    user_id: int,
    payload: UpdateUserRoleRequest,
    admin_user: User = Depends(get_admin_user),
    db: Session = Depends(get_database_session),
):
    """Promote/demote users between admin and editor. Admin-only.
    Guard: cannot demote the last remaining admin.
    """
    try:
        role_target = payload.role.lower().strip()
        if role_target not in {"admin", "editor"}:
            raise HTTPException(status_code=400, detail="Role must be 'admin' or 'editor'")

        from database_schema import User as DBUser
        from database_schema import UserRole as UR

        user = db.query(DBUser).filter(DBUser.id == user_id).first()
        if not user:
            raise HTTPException(status_code=404, detail="User not found")

        current_role = user.role.value if hasattr(user.role, "value") else user.role
        if current_role == role_target:
            return {"success": True, "message": "No change", "user_id": user_id, "role": current_role}

        # If demoting from admin, ensure there will be at least one admin left
        if current_role == "admin" and role_target != "admin":
            remaining_admins = db.query(DBUser).filter(DBUser.role == UR.ADMIN.value, DBUser.id != user_id).count()
            if remaining_admins == 0:
                raise HTTPException(status_code=400, detail="Cannot demote the last remaining admin")

        # Apply role change
        user.role = role_target
        db.commit()
        db.refresh(user)

        # Audit log
        operation_logger = get_operation_logger()
        operation_logger.log_operation(
            operation_type=OperationType.UPDATE,
            description=f"Role changed to {role_target} for user_id={user_id}",
            target_type="user",
            target_id=str(user_id),
            user_id=admin_user.id,
            success=True,
            before_data={"previous_role": current_role},
            after_data={"new_role": role_target},
        )

        return {"success": True, "user_id": user_id, "role": role_target}
    except HTTPException:
        raise
    except Exception as e:
        raise HTTPException(status_code=500, detail=f"Failed to update role: {str(e)}")


@app.get("/api/admin/users")
async def list_users(admin_user: User = Depends(get_admin_user), db: Session = Depends(get_database_session)):
    """List users for admin management (id, username, email, role, is_active, created_at)."""
    try:
        from database_schema import User as DBUser

        users = db.query(DBUser).order_by(DBUser.created_at.desc()).limit(500).all()

        def serialize(u):
            role_value = u.role.value if hasattr(u.role, "value") else u.role
            return {
                "id": u.id,
                "username": u.username,
                "email": u.email,
                "full_name": u.full_name,
                "role": role_value,
                "is_active": u.is_active,
                "created_at": u.created_at.isoformat() if u.created_at else None,
            }

        return {"users": [serialize(u) for u in users]}
    except Exception as e:
        raise HTTPException(status_code=500, detail=f"Failed to list users: {str(e)}")


# Customization request endpoint removed - using user prompts instead


@app.post("/api/upload")
async def upload_file(
    file: UploadFile = File(...),
    current_user: User = Depends(require_editor_user),
    db: Session = Depends(get_database_session),
):
    """
    Upload and analyze XML file

    This endpoint:
    1. Accepts XML/XLS file upload
    2. Analyzes all worksheets automatically
    3. Stores analysis for AI editing
    """
    if not file.filename.lower().endswith((".xml", ".xls")):
        raise HTTPException(status_code=400, detail="Only XML and XLS files are supported")

    # Create per-user working session and save under uploads/{user_id}/{session_uuid}/
    session_uuid = str(uuid.uuid4())
    base_dir = Path("uploads") / str(current_user.id) / session_uuid
    base_dir.mkdir(parents=True, exist_ok=True)
    file_path = base_dir / file.filename

    content = await file.read()
    with open(file_path, "wb") as f:
        f.write(content)

    try:
        # Analyze the uploaded file using the XML editor utilities
        editor = create_xml_editor(str(file_path))
        # Build a lightweight analysis: worksheets and headers
        worksheets_info: Dict[str, Any] = {}
        try:
            # Access internal helpers in a safe way
            all_ws = editor._iter_worksheets() if hasattr(editor, "_iter_worksheets") else []
            for ws in all_ws:
                # Worksheet name attribute
                name_attr = ws.get("{urn:schemas-microsoft-com:office:spreadsheet}Name") or ""
                table = editor.find_table_in_worksheet(ws) if hasattr(editor, "find_table_in_worksheet") else None
                headers = editor.get_headers(table) if table is not None and hasattr(editor, "get_headers") else []
                worksheets_info[name_attr] = {
                    "headers": headers,
                    "row_count": int(table.get("{urn:schemas-microsoft-com:office:spreadsheet}ExpandedRowCount", "0"))
                    if table is not None
                    else 0,
                }
        except Exception:
            worksheets_info = {}

        form_analysis: Dict[str, Any] = {
            "worksheets": worksheets_info,
            "detected_choice_sheets": editor.detect_choice_worksheets()
            if hasattr(editor, "detect_choice_worksheets")
            else [],
        }

        # Persist user form session
        from database_schema import FormWorkStatus, UserFormSession

        user_form_session = UserFormSession(
            id=session_uuid,
            user_id=current_user.id,
            status=FormWorkStatus.ACTIVE.value,
            original_file_path=str(file_path),
            modified_file_path=None,
            analysis_json=form_analysis,
            edit_history_json=[],
        )
        db.add(user_form_session)
        db.commit()

        # Log file upload operation
        operation_logger = get_operation_logger()
        operation_logger.log_operation(
            operation_type=OperationType.CREATE,
            description=f"File uploaded: {file.filename}",
            target_type="file_upload",
            target_name=file.filename,
            user_id=current_user.id,
            success=True,
            after_data={
                "file_path": str(file_path),
                "file_size": len(content),
                "worksheets": list(form_analysis.get("worksheets", {}).keys()),
                "user_form_session_id": session_uuid,
            },
        )

        return {
            "success": True,
            "message": "File uploaded and analyzed successfully",
            "session_id": session_uuid,
            "file_path": str(file_path),
            "worksheets": list(form_analysis.get("worksheets", {}).keys()),
            "total_sheets": len(form_analysis.get("worksheets", {})),
            "analysis": form_analysis,
            "uploaded_by": current_user.username,
        }

    except Exception as e:
        # Log failed upload
        operation_logger = get_operation_logger()
        operation_logger.log_operation(
            operation_type=OperationType.CREATE,
            description=f"File upload failed: {file.filename}",
            target_type="file_upload",
            target_name=file.filename,
            user_id=current_user.id,
            success=False,
            error_message=str(e),
        )
        raise HTTPException(status_code=500, detail=f"Error analyzing uploaded form: {str(e)}")


@app.post("/api/ai-edit")
async def ai_edit_endpoint(
    prompt: str,
    target_sheet: Optional[str] = None,
    current_user: User = Depends(require_editor_user),
    db: Session = Depends(get_database_session),
):
    """
    AI-powered editing with natural language prompts

    Examples:
    - "Add choices A, B, C to list MYLIST"
    - "Add row with data X, Y, Z to settings sheet"
    - "Remove all fields containing 'test' from survey sheet"

    The AI will:
    1. Parse your prompt into specific tasks
    2. Execute changes on the XML file
    3. Save a modified version with timestamp
    4. Return success/failure status
    """
    # Find the user's active form session
    from database_schema import FormWorkStatus, UserFormSession

    user_form_session = (
        db.query(UserFormSession)
        .filter(UserFormSession.user_id == current_user.id, UserFormSession.status == FormWorkStatus.ACTIVE.value)
        .order_by(UserFormSession.created_at.desc())
        .first()
    )

    if not user_form_session or not user_form_session.original_file_path:
        raise HTTPException(status_code=400, detail="No form uploaded. Please upload an XML file first.")

    try:
        # Create LangGraph ReAct Agent
        # Choose working file: prefer last modified, else original
        working_file = user_form_session.modified_file_path or user_form_session.original_file_path
        agent = create_proper_xlsform_agent(working_file, base_original_path=user_form_session.original_file_path)

        # Add target sheet context to prompt if specified
        enhanced_prompt = prompt
        if target_sheet:
            enhanced_prompt = f"Focus on the '{target_sheet}' sheet. {prompt}"

        # Persist prompt to customization_requests table (initial record)
        customization_request_id = None
        try:
            from database_schema import MasterForm, CustomizationRequest, RequestStatus
            # Derive form context for client_name/form_title
            form_title = os.path.basename(user_form_session.original_file_path).replace(".xml", "")
            client_name = current_user.company or current_user.username or "Unknown"
            master = db.query(MasterForm).filter(MasterForm.name == form_title).first()
            if not master:
                # Ensure a MasterForm exists (required by FK)
                try:
                    from database_manager import get_form_manager
                    with open(working_file, "r", encoding="utf-8") as xf:
                        xml_content_for_master = xf.read()
                    timestamp_version = datetime.utcnow().strftime("%Y%m%d_%H%M%S")
                    get_form_manager().create_master_form(
                        name=form_title,
                        version=timestamp_version,
                        xml_content=xml_content_for_master,
                        description=f"Auto-created from prompt for {form_title}",
                        form_type="General",
                        equipment_types=[],
                        tags=[],
                        created_by=current_user.id
                    )
                    master = db.query(MasterForm).filter(MasterForm.name == form_title).first()
                except Exception as ce:
                    print(f"⚠️ Failed to create MasterForm during request logging: {str(ce)}")
                    db.rollback()
            master_form_id = master.id if master else None

            # Create minimal customization request row capturing the raw prompt
            req = CustomizationRequest(
                request_id=f"req_{uuid.uuid4().hex[:8]}",
                client_name=str(client_name),
                form_title=form_title,
                master_form_id=master_form_id,
                raw_request=prompt,
                parsed_requirements={"target_sheet": target_sheet} if target_sheet else None,
                status=RequestStatus.IN_PROGRESS.value,
                created_by=current_user.id,
            )
            db.add(req)
            db.commit()
            db.refresh(req)
            customization_request_id = req.id
        except Exception as e:
            # Non-fatal: proceed even if request logging fails
            print(f"❌ Failed to create customization request: {str(e)}")
            db.rollback()

        # Process the prompt using the ReAct agent
        print(f"🔍 Processing AI edit prompt: {enhanced_prompt}")
        result = await agent.process_prompt(enhanced_prompt)
        print(f"🔍 AI edit result: {result}")
<<<<<<< HEAD
        
        # Check if the agent created a modified file
        modified_file_created = False
        latest_modified = None
        
        # Look for modified files created by the agent
        import glob
        original_name = os.path.basename(user_form_session.original_file_path).replace(".xml", "")
        pattern = str(Path(user_form_session.original_file_path).parent / f"modified_{original_name}_*.xml")
        print(f"🔍 Looking for modified files with pattern: {pattern}")
        modified_files = glob.glob(pattern)
        print(f"🔍 Found {len(modified_files)} modified files: {modified_files}")
        
        if modified_files:
            latest_modified = max(modified_files, key=os.path.getctime)
            modified_file_created = True
            print(f"✅ Using latest modified file: {latest_modified}")
        else:
            print(f"🔍 No modified files found, will check for task-based edits")
        
=======

>>>>>>> 4cf6e312
        # Store the prompt in edit history
        edit_history = user_form_session.edit_history_json or []
        edit_history.append(
            {
                "timestamp": datetime.utcnow().isoformat(),
                "prompt": prompt,
                "target_sheet": target_sheet,
                "success": result.get("success", False),
                "response": result.get("agent_response", ""),
            }
        )
        user_form_session.edit_history_json = edit_history

<<<<<<< HEAD

        # Check for success indicators
        success_indicators = [
            "successfully added",
            "added choice option",
            "modified_file_path",
            "_modified.xml",
            "backup_created",
        ]

        response_lower = result["agent_response"].lower()
        tool_calls_made = int(result.get("tool_calls_made", 0) or 0)
        agent_response = result.get("agent_response", "")
        
        # Check for successful task execution in the response
        has_successful_tasks = any([
            '"status": "completed"' in agent_response,
            '"completed_tasks"' in agent_response,
            'Successfully completed' in agent_response,
            '✅' in agent_response,
            '"execution_completed": true' in agent_response
        ])
        
        # Check for failure indicators in the response
        has_failure_indicators = any([
            'could not be completed' in agent_response.lower(),
            'was not found' in agent_response.lower(),
            'not found' in agent_response.lower(),
            'error' in agent_response.lower(),
            'failed' in agent_response.lower(),
            'unable to' in agent_response.lower()
        ])
        
        # Determine if changes were actually applied
        changes_applied = modified_file_created or (has_successful_tasks and not has_failure_indicators)
        actual_success = changes_applied and (tool_calls_made > 0 or has_successful_tasks) and not has_failure_indicators
        
        # Update history regardless of success/failure
        history = user_form_session.edit_history_json or []
        history.append({
            "timestamp": datetime.now().isoformat(),
            "prompt": prompt,
            "target_sheet": target_sheet,
            "success": actual_success,
            "changes_applied": changes_applied,
        })
        user_form_session.edit_history_json = history
        
        # Only proceed with success path if we actually have changes
        if actual_success:
=======
        if result["success"]:
            # Check for modified file
            modified_file_created = False
            # Locate latest modified file next to original
            import glob

            original_name = os.path.basename(user_form_session.original_file_path).replace(".xml", "")
            pattern = str(Path(user_form_session.original_file_path).parent / f"modified_*.xml")
            print(f"🔍 Looking for modified files with pattern: {pattern}")
            modified_files = glob.glob(pattern)
            print(f"🔍 Found {len(modified_files)} modified files: {modified_files}")
            latest_modified = None
            if modified_files:
                latest_modified = max(modified_files, key=os.path.getctime)
                modified_file_created = True
                print(f"✅ Using latest modified file: {latest_modified}")

            # Check for success indicators
            success_indicators = [
                "successfully added",
                "added choice option",
                "modified_file_path",
                "_modified.xml",
                "backup_created",
            ]

            response_lower = result["agent_response"].lower()
            actual_success = any(indicator.lower() in response_lower for indicator in success_indicators)

            # Require tool calls and modified file for success
            tool_calls_made = int(result.get("tool_calls_made", 0) or 0)
            agent_response = result.get("agent_response", "")

            # Check for successful task execution in the response
            has_successful_tasks = any(
                [
                    '"status": "completed"' in agent_response,
                    '"completed_tasks"' in agent_response,
                    "Successfully completed" in agent_response,
                    "✅" in agent_response,
                    '"execution_completed": true' in agent_response,
                ]
            )

            if tool_calls_made == 0 and not has_successful_tasks:
                raise HTTPException(status_code=422, detail="AI did not execute tools or no modified file was produced")

            # Persist changes to user form session
            history = user_form_session.edit_history_json or []
            # Determine if changes were actually applied
            changes_applied = modified_file_created or has_successful_tasks
            success = changes_applied or actual_success

            history.append(
                {
                    "timestamp": datetime.now().isoformat(),
                    "prompt": prompt,
                    "target_sheet": target_sheet,
                    "success": success,
                    "changes_applied": changes_applied,
                }
            )
            user_form_session.edit_history_json = history
>>>>>>> 4cf6e312
            if latest_modified:
                # Store absolute path to ensure export can find it
                user_form_session.modified_file_path = os.path.abspath(latest_modified)
            elif has_successful_tasks:
                # Mark session as having modifications even if no file was created
                # This enables the export button for task-based edits
                user_form_session.modified_file_path = "task_based_edit"
            db.commit()

            # ================= Save form version to DB (full xml_content) =================
            try:
                from database_manager import get_form_manager
                from database_schema import FormVersion, MasterForm

                # Derive a stable form name from original filename (without extension)
                form_name = os.path.basename(user_form_session.original_file_path).replace(".xml", "")

                # Read XML content from the appropriate source
                xml_content = ""
                
                if latest_modified and os.path.exists(latest_modified):
                    # Use the modified file created by the agent
                    try:
                        with open(latest_modified, "r", encoding="utf-8") as xf:
                            xml_content = xf.read()
                        print(f"✅ Read modified XML content from file: {len(xml_content)} characters from {latest_modified}")
                    except Exception as e:
                        print(f"❌ Failed to read modified file {latest_modified}: {str(e)}")
                        raise HTTPException(status_code=500, detail="Failed to read modified XML content")
                else:
                    # Check if this is a task-based edit (no file created but changes made)
                    has_successful_tasks = any([
                        '"status": "completed"' in result.get("agent_response", ""),
                        '"completed_tasks"' in result.get("agent_response", ""),
                        'Successfully completed' in result.get("agent_response", ""),
                        '✅' in result.get("agent_response", ""),
                        '"execution_completed": true' in result.get("agent_response", "")
                    ])
                    
                    if has_successful_tasks:
                        # For task-based edits, we need to get the XML from the original file
                        # since no physical file was created but changes were made in memory
                        print(f"🔍 Task-based edit detected, reading from original file: {working_file}")
                        try:
                            with open(working_file, "r", encoding="utf-8") as xf:
                                xml_content = xf.read()
                            print(f"📄 Read XML content from original file: {len(xml_content)} characters")
                        except Exception as e:
                            print(f"❌ Failed to read original file {working_file}: {str(e)}")
                            raise HTTPException(status_code=500, detail="Failed to read XML content for database storage")
                    else:
                        # No modifications were made, use original file
                        print(f"🔍 No modifications detected, using original file: {working_file}")
                        try:
                            with open(working_file, "r", encoding="utf-8") as xf:
                                xml_content = xf.read()
                            print(f"📄 Read XML content from original file: {len(xml_content)} characters")
                        except Exception as e:
                            print(f"❌ Failed to read original file {working_file}: {str(e)}")
                            raise HTTPException(status_code=500, detail="Failed to read XML content for database storage")
                
                # Ensure we have XML content
                if not xml_content or len(xml_content.strip()) == 0:
                    print(f"❌ XML content is empty or whitespace only (length: {len(xml_content)})")
                    print(f"🔍 DEBUG: This means the AI edit did not create any modifications")
                    raise HTTPException(status_code=500, detail="No XML content available to save to database")
                
                print(f"✅ XML content ready for database storage: {len(xml_content)} characters")
                print(f"🔍 DEBUG: XML starts with: {xml_content[:100]}...")

                # Find or create master form
                master_form = db.query(MasterForm).filter(MasterForm.name == form_name).first()
                timestamp_version = datetime.utcnow().strftime("%Y%m%d_%H%M%S")  # Full timestamp: YYYYMMDD_HHMMSS

                if not master_form:
                    # Restore previous behavior: create master form record when missing
                    form_manager = get_form_manager()
                    created = form_manager.create_master_form(
                        name=form_name,
                        version=timestamp_version,
                        xml_content=xml_content or "",
                        description=f"Auto-created from edits for {form_name}",
                        form_type="General",
                        equipment_types=[],
                        tags=[],
                        created_by=current_user.id,
                    )
                    # Refresh from DB
                    master_form = db.query(MasterForm).filter(MasterForm.name == form_name).first()
                else:
                    # For existing master form, add a new version as a draft (do not mark as current)
                    new_version = FormVersion(
                        master_form_id=master_form.id,
                        version=f"{form_name}_{timestamp_version}",  # Descriptive version name
                        xml_content=xml_content or "",
                        xml_compressed=False,
                        form_structure=None,
                        field_names=None,
                        choice_lists=None,
                        file_path=latest_modified if latest_modified else "task_based_edit",
                        file_size=os.path.getsize(latest_modified) if latest_modified and os.path.exists(latest_modified) else None,
                        file_checksum=None,
                        created_by=current_user.id,
                        change_summary=f"AI edit: {prompt[:50]}..." if len(prompt) > 50 else f"AI edit: {prompt}",
                        is_current=False,
                        is_published=False,
                    )
                    db.add(new_version)
                    db.commit()
                    print(f"✅ Saved version to DB: {new_version.version} with {len(xml_content)} characters")
                    print(f"🔍 DEBUG: XML content preview: {xml_content[:200]}...")
                    
                    # Verify what was actually saved
                    saved_version = db.query(FormVersion).filter(FormVersion.id == new_version.id).first()
                    if saved_version:
                        saved_xml_len = len(saved_version.xml_content) if saved_version.xml_content else 0
                        print(f"🔍 DEBUG: Verified saved XML length: {saved_xml_len}")
                        if saved_xml_len == 0:
                            print(f"❌ WARNING: XML content was not saved properly!")
                    else:
                        print(f"❌ ERROR: Could not retrieve saved version from DB")

            except Exception as e:
                print(f"❌ Failed to save version to DB: {str(e)}")
                # Rollback the transaction and start fresh
                db.rollback()
                # Non-fatal: version save failed shouldn't break edit response
                operation_logger = get_operation_logger()
                operation_logger.log_operation(
                    operation_type=OperationType.UPDATE,
                    description=f"Version save failed for {form_name}",
                    target_type="form_version",
                    target_name=form_name,
                    user_id=current_user.id,
                    success=False,
                    error_message=str(e),
                )

            # Update customization request as completed
            try:
                if customization_request_id:
                    from database_schema import CustomizationRequest, RequestStatus
                    req = db.query(CustomizationRequest).get(customization_request_id)
                    if req:
                        req.status = RequestStatus.APPROVED.value if actual_success else RequestStatus.REVISION_REQUESTED.value
                        req.processing_completed_at = datetime.utcnow()
                        db.add(req)
                        db.commit()
            except Exception as e:
                print(f"⚠️ Failed to update customization request status: {str(e)}")
                db.rollback()

            # Log AI edit operation
            operation_logger = get_operation_logger()
            operation_logger.log_operation(
                operation_type=OperationType.UPDATE,
                description=f"AI edit applied: {prompt[:100]}",
                target_type="xml_file",
                target_name=current_uploaded_file,
                user_id=current_user.id,
                success=True,
                before_data={"prompt": prompt, "target_sheet": target_sheet},
                after_data={
                    "tool_calls_made": tool_calls_made,
                    "modified_file": user_form_session.modified_file_path,
                    "changes_applied": modified_file_created,
<<<<<<< HEAD
                    "customization_request_id": customization_request_id
                }
=======
                },
>>>>>>> 4cf6e312
            )

            return {
                "success": True,
                "prompt": prompt,
                "target_sheet": target_sheet,
                "agent_response": result["agent_response"],
                "tool_calls_made": tool_calls_made,
                "summary": "Changes applied successfully",
                "modified_file": user_form_session.modified_file_path,
                "changes_applied": True,
                "edited_by": current_user.username,
            }
        else:
            # AI edit failed - no changes were applied
            db.commit()  # Commit the history update
            
            # Update customization request as failed
            try:
                if customization_request_id:
                    from database_schema import CustomizationRequest, RequestStatus
                    req = db.query(CustomizationRequest).get(customization_request_id)
                    if req:
                        req.status = RequestStatus.REVISION_REQUESTED.value
                        req.processing_completed_at = datetime.utcnow()
                        db.add(req)
                        db.commit()
            except Exception as e2:
                print(f"⚠️ Failed to update customization request (failure path): {str(e2)}")
                db.rollback()

            operation_logger = get_operation_logger()
            operation_logger.log_operation(
                operation_type=OperationType.UPDATE,
                description=f"AI edit failed: {prompt[:100]}",
                target_type="xml_file",
                target_name=current_uploaded_file,
                user_id=current_user.id,
                success=False,
<<<<<<< HEAD
                error_message=result.get("error", "No changes were applied"),
                after_data={"customization_request_id": customization_request_id}
=======
                error_message=result["error"],
>>>>>>> 4cf6e312
            )
            return {"success": False, "error": result.get("error", "No changes were applied"), "prompt": prompt, "target_sheet": target_sheet}

    except Exception as e:
        # Log exception
        # Update customization request as failed (exception path)
        try:
            if 'customization_request_id' in locals() and customization_request_id:
                from database_schema import CustomizationRequest, RequestStatus
                req = db.query(CustomizationRequest).get(customization_request_id)
                if req:
                    req.status = RequestStatus.REVISION_REQUESTED.value
                    req.processing_completed_at = datetime.utcnow()
                    db.add(req)
                    db.commit()
        except Exception as e2:
            print(f"⚠️ Failed to update customization request (exception path): {str(e2)}")
            db.rollback()

        operation_logger = get_operation_logger()
        operation_logger.log_operation(
            operation_type=OperationType.UPDATE,
            description=f"AI edit exception: {prompt[:100]}",
            target_type="xml_file",
            target_name=current_uploaded_file,
            user_id=current_user.id,
            success=False,
            error_message=str(e),
<<<<<<< HEAD
            after_data={"customization_request_id": customization_request_id}
=======
>>>>>>> 4cf6e312
        )
        raise HTTPException(status_code=500, detail=f"AI editing error: {str(e)}")


@app.get("/api/export/xml")
async def export_xml(
    current_user: User = Depends(get_current_active_user), db: Session = Depends(get_database_session)
):
    """
    Download the modified XML file.
    Requires an edited file to exist; otherwise returns 400 instructing to run AI edit first.
    """
    from database_schema import FormWorkStatus, UserFormSession

    user_form_session = (
        db.query(UserFormSession)
        .filter(UserFormSession.user_id == current_user.id, UserFormSession.status == FormWorkStatus.ACTIVE.value)
        .order_by(UserFormSession.created_at.desc())
        .first()
    )

    if not user_form_session or not user_form_session.original_file_path:
        raise HTTPException(status_code=400, detail="No form uploaded. Please upload an XML file first.")

    # Require that an edited file exists
    if not user_form_session.modified_file_path:
        raise HTTPException(status_code=400, detail="No edited file to export. Run AI Edit first.")

    try:
<<<<<<< HEAD
        # Export from DB-stored form version content ONLY
        from database_schema import MasterForm, FormVersion
=======
        # First try to export from DB-stored form version content
        from database_schema import FormVersion, MasterForm
>>>>>>> 4cf6e312

        original_name = os.path.basename(user_form_session.original_file_path).replace(".xml", "")
        export_filename = f"{original_name}_modified.xml"  # Default filename
        file_type = "modified"
        xml_content: str = None

        # Find master form
        master = db.query(MasterForm).filter(MasterForm.name == original_name).first()
<<<<<<< HEAD
        if not master:
            raise HTTPException(status_code=404, detail=f"Master form '{original_name}' not found in database")
        
        print(f"🔍 Found master form: {master.name} (ID: {master.id})")
        
        # Get latest version created by current user
        version = (
            db.query(FormVersion)
            .filter(FormVersion.master_form_id == master.id)
            .filter(FormVersion.created_by == current_user.id)
            .order_by(FormVersion.created_at.desc())
            .first()
        )
        
        if not version:
            raise HTTPException(status_code=404, detail="No edited version found. Please run AI Edit first.")
        
        if not version.xml_content:
            raise HTTPException(status_code=404, detail="No XML content available in the edited version")
        
        print(f"✅ Exporting from DB: version {version.version} (created: {version.created_at})")
        export_filename = f"{original_name}_{version.version}.xml"
        xml_content = version.xml_content
=======
        if master:
            print(f"🔍 Found master form: {master.name} (ID: {master.id})")
            # Prefer latest by created_at (drafts) created by the current user
            version = (
                db.query(FormVersion)
                .filter(FormVersion.master_form_id == master.id)
                .filter(FormVersion.created_by == current_user.id)
                .order_by(FormVersion.created_at.desc())
                .first()
            )
            if version and version.xml_content:
                print(f"✅ Exporting from DB: version {version.version} (created: {version.created_at})")
                # Create filename with original name + timestamp
                export_filename = f"{original_name}_{version.version}.xml"
                xml_content = version.xml_content
            else:
                print(f"⚠️  No DB version found for user {current_user.id}")
        else:
            print(f"⚠️  No master form found for '{original_name}'")

        if xml_content is None:
            # Fallback to filesystem path resolution
            print(f"🔄 Falling back to filesystem for export")
            print(f"🔍 Modified file path: {user_form_session.modified_file_path}")
            export_file_path = user_form_session.modified_file_path
            if export_file_path == "task_based_edit" or not os.path.isabs(export_file_path):
                import glob

                original_dir = os.path.dirname(os.path.abspath(user_form_session.original_file_path))
                pattern = os.path.join(original_dir, f"modified_{original_name}_*.xml")
                candidates = glob.glob(pattern)
                if candidates:
                    export_file_path = max(candidates, key=os.path.getctime)
                    print(f"📁 Found filesystem file: {export_file_path}")
            if not os.path.exists(export_file_path):
                raise HTTPException(status_code=404, detail="Edited XML file not found")

            filename = os.path.basename(user_form_session.original_file_path)
            export_filename = f"edited_{filename}"

            return FileResponse(
                export_file_path,
                media_type="application/xml",
                filename=export_filename,
                headers={
                    "Content-Disposition": f"attachment; filename={export_filename}",
                    "X-File-Type": file_type,
                    "X-Has-Modifications": "true",
                    "X-Exported-By": current_user.username,
                },
            )
>>>>>>> 4cf6e312

        # Return DB content as file download
        print(f"📄 Serving XML from DB: {len(xml_content)} characters, filename: {export_filename}")
        from fastapi.responses import Response

        return Response(
            content=xml_content,
            media_type="application/xml",
            headers={
                "Content-Disposition": f"attachment; filename={export_filename}",
                "X-File-Type": file_type,
                "X-Has-Modifications": "true",
                "X-Exported-By": current_user.username,
                "X-Version": version.version,
                "X-Created-At": version.created_at.isoformat()
            },
        )

        # Log export operation
        operation_logger = get_operation_logger()
        operation_logger.log_operation(
            operation_type=OperationType.READ,
            description=f"File exported from DB: {export_filename}",
            target_type="file_export",
            target_name=export_filename,
            user_id=current_user.id,
            success=True,
<<<<<<< HEAD
            after_data={"file_type": file_type, "has_modifications": True, "source": "database"}
=======
            after_data={"file_type": file_type, "has_modifications": True},
        )

        return FileResponse(
            export_file_path,
            media_type="application/xml",
            filename=export_filename,
            headers={
                "Content-Disposition": f"attachment; filename={export_filename}",
                "X-File-Type": file_type,
                "X-Has-Modifications": "true",
                "X-Exported-By": current_user.username,
            },
>>>>>>> 4cf6e312
        )

    except HTTPException:
        raise
    except Exception as e:
        operation_logger = get_operation_logger()
        operation_logger.log_operation(
            operation_type=OperationType.READ,
            description=f"File export failed",
            target_type="file_export",
            user_id=current_user.id,
            success=False,
            error_message=str(e),
        )
        raise HTTPException(status_code=500, detail=f"Export error: {str(e)}")


@app.post("/api/sessions/reset")
async def reset_active_session(
    current_user: User = Depends(get_current_active_user), db: Session = Depends(get_database_session)
):
    """Mark any active user form session as completed so a fresh login does not see previous uploads."""
    try:
        from database_schema import FormWorkStatus, UserFormSession

        active = (
            db.query(UserFormSession)
            .filter(UserFormSession.user_id == current_user.id, UserFormSession.status == FormWorkStatus.ACTIVE.value)
            .all()
        )
        count = 0
        for s in active:
            s.status = FormWorkStatus.COMPLETED.value
            db.add(s)
            count += 1
        db.commit()
        get_operation_logger().log_operation(
            operation_type=OperationType.UPDATE,
            description="Reset active user form sessions",
            target_type="user_form_session",
            user_id=current_user.id,
            success=True,
            after_data={"reset_count": count},
        )
        return {"success": True, "reset_count": count}
    except Exception as e:
        raise HTTPException(status_code=500, detail=f"Failed to reset sessions: {str(e)}")


@app.get("/api/status")
async def get_status(
    current_user: User = Depends(get_current_active_user), db: Session = Depends(get_database_session)
):
    """
    Get current user session status (alias of /api/my-status)

    Shows what file is loaded, if there are modifications, and recent edit history
    """
    from database_schema import FormWorkStatus, UserFormSession

    ufs = (
        db.query(UserFormSession)
        .filter(UserFormSession.user_id == current_user.id, UserFormSession.status == FormWorkStatus.ACTIVE.value)
        .order_by(UserFormSession.created_at.desc())
        .first()
    )
    if not ufs:
        return {
            "has_file_uploaded": False,
            "original_file": None,
            "modified_file": None,
            "has_modifications": False,
            "worksheets": [],
            "total_edits": 0,
            "edit_history": [],
            "timestamp": datetime.now().isoformat(),
        }
    analysis = ufs.analysis_json or {}
    worksheets = list(analysis.get("worksheets", {}).keys()) if analysis else []
    history = ufs.edit_history_json or []

    # Get a better display name for modified file
    modified_file_display = None
    if ufs.modified_file_path:
        original_name = os.path.basename(ufs.original_file_path).replace(".xml", "")
        # Check if there's a form version in DB for this user
        from database_schema import FormVersion, MasterForm

        master = db.query(MasterForm).filter(MasterForm.name == original_name).first()
        if master:
            version = (
                db.query(FormVersion)
                .filter(FormVersion.master_form_id == master.id)
                .filter(FormVersion.created_by == current_user.id)
                .order_by(FormVersion.created_at.desc())
                .first()
            )
            if version:
                modified_file_display = f"{original_name}_{version.version}.xml"

        # Fallback to file path if no DB version
        if not modified_file_display:
            modified_file_display = ufs.modified_file_path
<<<<<<< HEAD
    
    # Count only successful edits (same logic as AI edit endpoint)
    successful_edits = [edit for edit in history if edit.get("success", False)]
    
=======

>>>>>>> 4cf6e312
    return {
        "has_file_uploaded": True,
        "original_file": ufs.original_file_path,
        "modified_file": modified_file_display,
        "has_modifications": len(successful_edits) > 0,  # Only true if there are successful edits
        "worksheets": worksheets,
        "total_edits": len(successful_edits),  # Only count successful edits
        "edit_history": history[-5:],
        "timestamp": datetime.now().isoformat(),
    }


if __name__ == "__main__":
    import uvicorn

    uvicorn.run(app, host="0.0.0.0", port=8000)<|MERGE_RESOLUTION|>--- conflicted
+++ resolved
@@ -170,7 +170,6 @@
 class UpdateUserRoleRequest(BaseModel):
     role: str
 
-<<<<<<< HEAD
 class MasterFormUpsertRequest(BaseModel):
     name: str
     current_version: str
@@ -187,8 +186,6 @@
 
 class PurgeConfirmRequest(BaseModel):
     confirm: bool
-=======
->>>>>>> 4cf6e312
 
 # CustomizationRequest removed - using user prompts instead
 
@@ -488,40 +485,29 @@
         master_forms = []
         print(f"📊 Found {master_forms_query.count()} master forms")
         for form in master_forms_query:
-<<<<<<< HEAD
-            master_forms.append({
-                "id": form.id,
-                "form_id": form.form_id,
-                "name": form.name,
-                "description": form.description,
-                "current_version": form.current_version,
-                "version_count": form.version_count,
-                "form_type": form.form_type,
-                "equipment_types": form.equipment_types,
-                "tags": form.tags,
-                "is_active": form.is_active,
-                "usage_count": form.usage_count,
-                "field_count": form.field_count,
-                "section_count": form.section_count,
-                "file_size": form.file_size,
-                "created_at": form.created_at.isoformat(),
-                "updated_at": form.updated_at.isoformat()
-            })
-        
-        # Get form versions - LIGHTWEIGHT METADATA ONLY
-        print("🔍 Starting form versions query...")
-        versions_query = session.query(
-            FormVersion.id,
-            FormVersion.master_form_id,
-            FormVersion.version,
-            FormVersion.is_current,
-            FormVersion.is_published,
-            FormVersion.file_size,
-            FormVersion.created_by,
-            FormVersion.change_summary,
-            FormVersion.created_at,
-            MasterForm.name
-        ).join(MasterForm, FormVersion.master_form_id == MasterForm.id).order_by(FormVersion.created_at.desc()).limit(20)
+            master_forms.append(
+                {
+                    "id": form.id,
+                    "form_id": form.form_id,
+                    "name": form.name,
+                    "description": form.description,
+                    "current_version": form.current_version,
+                    "version_count": form.version_count,
+                    "form_type": form.form_type,
+                    "equipment_types": form.equipment_types,
+                    "tags": form.tags,
+                    "is_active": form.is_active,
+                    "usage_count": form.usage_count,
+                    "field_count": form.field_count,
+                    "section_count": form.section_count,
+                    "file_size": form.file_size,
+                    "created_at": form.created_at.isoformat(),
+                    "updated_at": form.updated_at.isoformat(),
+                }
+            )
+
+        # Get form versions
+        versions_query = session.query(FormVersion).order_by(FormVersion.created_at.desc()).limit(100)
         form_versions = []
         for version in versions_query:
             form_versions.append({
@@ -570,78 +556,12 @@
             })
         print(f"📋 Found {len(customization_requests)} customization requests (user prompts)")
         
-=======
-            master_forms.append(
-                {
-                    "id": form.id,
-                    "form_id": form.form_id,
-                    "name": form.name,
-                    "description": form.description,
-                    "current_version": form.current_version,
-                    "version_count": form.version_count,
-                    "form_type": form.form_type,
-                    "equipment_types": form.equipment_types,
-                    "tags": form.tags,
-                    "is_active": form.is_active,
-                    "usage_count": form.usage_count,
-                    "field_count": form.field_count,
-                    "section_count": form.section_count,
-                    "file_size": form.file_size,
-                    "created_at": form.created_at.isoformat(),
-                    "updated_at": form.updated_at.isoformat(),
-                }
-            )
-
-        # Get form versions
-        versions_query = session.query(FormVersion).order_by(FormVersion.created_at.desc()).limit(100)
-        form_versions = []
-        for version in versions_query:
-            form_versions.append(
-                {
-                    "id": version.id,
-                    "master_form_id": version.master_form_id,
-                    "version": version.version,
-                    "is_current": version.is_current,
-                    "is_published": version.is_published,
-                    "file_size": version.file_size,
-                    "created_by": version.created_by,
-                    "change_summary": version.change_summary,
-                    "created_at": version.created_at.isoformat(),
-                    "master_form_name": version.master_form.name if version.master_form else None,
-                }
-            )
-
-        # Get user prompts from edit history as "requests"
-        user_form_sessions = session.query(UserFormSession).all()
-        all_prompts = []
-        for session_obj in user_form_sessions:
-            if session_obj.edit_history_json:
-                for edit in session_obj.edit_history_json:
-                    all_prompts.append(
-                        {
-                            "id": f"{session_obj.id}_{len(all_prompts)}",
-                            "prompt": edit.get("prompt", ""),
-                            "target_sheet": edit.get("target_sheet"),
-                            "success": edit.get("success", False),
-                            "timestamp": edit.get("timestamp"),
-                            "user_id": session_obj.user_id,
-                            "status": "completed" if edit.get("success", False) else "failed",
-                        }
-                    )
-
-        # Sort by timestamp (most recent first)
-        all_prompts.sort(key=lambda x: x.get("timestamp", ""), reverse=True)
-        customization_requests = all_prompts[:100]  # Limit to 100 most recent
-        print(f"📋 Found {len(customization_requests)} user prompts (requests)")
-
->>>>>>> 4cf6e312
         # Get recent operations (audit log)
         print("🔍 Starting operations query...")
         operations_query = session.query(FormOperation).order_by(FormOperation.started_at.desc()).limit(20)
         recent_operations = []
         print(f"🔧 Found {operations_query.count()} operations")
         for op in operations_query:
-<<<<<<< HEAD
             recent_operations.append({
                 "id": op.id,
                 "operation_id": op.operation_id,
@@ -680,51 +600,6 @@
             })
         print(f"🔍 Found {len(active_sessions)} active sessions")
         
-=======
-            recent_operations.append(
-                {
-                    "id": op.id,
-                    "operation_id": op.operation_id,
-                    "operation_type": op.operation_type.value,
-                    "operation_description": op.operation_description,
-                    "target_type": op.target_type,
-                    "target_id": op.target_id,
-                    "target_name": op.target_name,
-                    "user_id": op.user_id,
-                    "success": op.success,
-                    "error_message": op.error_message,
-                    "execution_time_ms": op.execution_time_ms,
-                    "started_at": op.started_at.isoformat(),
-                    "completed_at": op.completed_at.isoformat() if op.completed_at else None,
-                    "username": op.user.username if op.user else None,
-                }
-            )
-
-        # Get active sessions
-        sessions_query = (
-            session.query(UserSession)
-            .filter(UserSession.status == SessionStatus.ACTIVE)
-            .order_by(UserSession.last_activity.desc())
-            .limit(100)
-        )
-        active_sessions = []
-        for sess in sessions_query:
-            active_sessions.append(
-                {
-                    "id": sess.id,
-                    "user_id": sess.user_id,
-                    "session_token": sess.session_token[:8] + "...",  # Truncate for security
-                    "ip_address": str(sess.ip_address) if sess.ip_address else None,
-                    "status": sess.status.value,
-                    "expires_at": sess.expires_at.isoformat(),
-                    "last_activity": sess.last_activity.isoformat(),
-                    "created_at": sess.created_at.isoformat(),
-                    "username": sess.user.username if sess.user else None,
-                    "user_role": sess.user.role.value if sess.user else None,
-                }
-            )
-
->>>>>>> 4cf6e312
         # Get comprehensive statistics
         from database_schema import get_database_stats
 
@@ -770,7 +645,6 @@
 
 # =============== CORE API ENDPOINTS ===============
 
-<<<<<<< HEAD
 @app.post("/api/admin/master-forms/import")
 async def import_master_form(
     payload: MasterFormUpsertRequest,
@@ -970,8 +844,6 @@
     except Exception as e:
         raise HTTPException(status_code=500, detail=f"Purge error: {str(e)}")
 
-=======
->>>>>>> 4cf6e312
 
 @app.put("/api/admin/users/{user_id}/role")
 async def update_user_role(
@@ -1272,30 +1144,7 @@
         print(f"🔍 Processing AI edit prompt: {enhanced_prompt}")
         result = await agent.process_prompt(enhanced_prompt)
         print(f"🔍 AI edit result: {result}")
-<<<<<<< HEAD
-        
-        # Check if the agent created a modified file
-        modified_file_created = False
-        latest_modified = None
-        
-        # Look for modified files created by the agent
-        import glob
-        original_name = os.path.basename(user_form_session.original_file_path).replace(".xml", "")
-        pattern = str(Path(user_form_session.original_file_path).parent / f"modified_{original_name}_*.xml")
-        print(f"🔍 Looking for modified files with pattern: {pattern}")
-        modified_files = glob.glob(pattern)
-        print(f"🔍 Found {len(modified_files)} modified files: {modified_files}")
-        
-        if modified_files:
-            latest_modified = max(modified_files, key=os.path.getctime)
-            modified_file_created = True
-            print(f"✅ Using latest modified file: {latest_modified}")
-        else:
-            print(f"🔍 No modified files found, will check for task-based edits")
-        
-=======
-
->>>>>>> 4cf6e312
+
         # Store the prompt in edit history
         edit_history = user_form_session.edit_history_json or []
         edit_history.append(
@@ -1309,7 +1158,22 @@
         )
         user_form_session.edit_history_json = edit_history
 
-<<<<<<< HEAD
+        if result["success"]:
+            # Check for modified file
+            modified_file_created = False
+            # Locate latest modified file next to original
+            import glob
+
+            original_name = os.path.basename(user_form_session.original_file_path).replace(".xml", "")
+            pattern = str(Path(user_form_session.original_file_path).parent / f"modified_*.xml")
+            print(f"🔍 Looking for modified files with pattern: {pattern}")
+            modified_files = glob.glob(pattern)
+            print(f"🔍 Found {len(modified_files)} modified files: {modified_files}")
+            latest_modified = None
+            if modified_files:
+                latest_modified = max(modified_files, key=os.path.getctime)
+                modified_file_created = True
+                print(f"✅ Using latest modified file: {latest_modified}")
 
         # Check for success indicators
         success_indicators = [
@@ -1360,71 +1224,6 @@
         
         # Only proceed with success path if we actually have changes
         if actual_success:
-=======
-        if result["success"]:
-            # Check for modified file
-            modified_file_created = False
-            # Locate latest modified file next to original
-            import glob
-
-            original_name = os.path.basename(user_form_session.original_file_path).replace(".xml", "")
-            pattern = str(Path(user_form_session.original_file_path).parent / f"modified_*.xml")
-            print(f"🔍 Looking for modified files with pattern: {pattern}")
-            modified_files = glob.glob(pattern)
-            print(f"🔍 Found {len(modified_files)} modified files: {modified_files}")
-            latest_modified = None
-            if modified_files:
-                latest_modified = max(modified_files, key=os.path.getctime)
-                modified_file_created = True
-                print(f"✅ Using latest modified file: {latest_modified}")
-
-            # Check for success indicators
-            success_indicators = [
-                "successfully added",
-                "added choice option",
-                "modified_file_path",
-                "_modified.xml",
-                "backup_created",
-            ]
-
-            response_lower = result["agent_response"].lower()
-            actual_success = any(indicator.lower() in response_lower for indicator in success_indicators)
-
-            # Require tool calls and modified file for success
-            tool_calls_made = int(result.get("tool_calls_made", 0) or 0)
-            agent_response = result.get("agent_response", "")
-
-            # Check for successful task execution in the response
-            has_successful_tasks = any(
-                [
-                    '"status": "completed"' in agent_response,
-                    '"completed_tasks"' in agent_response,
-                    "Successfully completed" in agent_response,
-                    "✅" in agent_response,
-                    '"execution_completed": true' in agent_response,
-                ]
-            )
-
-            if tool_calls_made == 0 and not has_successful_tasks:
-                raise HTTPException(status_code=422, detail="AI did not execute tools or no modified file was produced")
-
-            # Persist changes to user form session
-            history = user_form_session.edit_history_json or []
-            # Determine if changes were actually applied
-            changes_applied = modified_file_created or has_successful_tasks
-            success = changes_applied or actual_success
-
-            history.append(
-                {
-                    "timestamp": datetime.now().isoformat(),
-                    "prompt": prompt,
-                    "target_sheet": target_sheet,
-                    "success": success,
-                    "changes_applied": changes_applied,
-                }
-            )
-            user_form_session.edit_history_json = history
->>>>>>> 4cf6e312
             if latest_modified:
                 # Store absolute path to ensure export can find it
                 user_form_session.modified_file_path = os.path.abspath(latest_modified)
@@ -1577,6 +1376,20 @@
                 print(f"⚠️ Failed to update customization request status: {str(e)}")
                 db.rollback()
 
+            # Update customization request as completed
+            try:
+                if customization_request_id:
+                    from database_schema import CustomizationRequest, RequestStatus
+                    req = db.query(CustomizationRequest).get(customization_request_id)
+                    if req:
+                        req.status = RequestStatus.APPROVED.value if actual_success else RequestStatus.REVISION_REQUESTED.value
+                        req.processing_completed_at = datetime.utcnow()
+                        db.add(req)
+                        db.commit()
+            except Exception as e:
+                print(f"⚠️ Failed to update customization request status: {str(e)}")
+                db.rollback()
+
             # Log AI edit operation
             operation_logger = get_operation_logger()
             operation_logger.log_operation(
@@ -1591,12 +1404,8 @@
                     "tool_calls_made": tool_calls_made,
                     "modified_file": user_form_session.modified_file_path,
                     "changes_applied": modified_file_created,
-<<<<<<< HEAD
                     "customization_request_id": customization_request_id
                 }
-=======
-                },
->>>>>>> 4cf6e312
             )
 
             return {
@@ -1636,12 +1445,8 @@
                 target_name=current_uploaded_file,
                 user_id=current_user.id,
                 success=False,
-<<<<<<< HEAD
                 error_message=result.get("error", "No changes were applied"),
                 after_data={"customization_request_id": customization_request_id}
-=======
-                error_message=result["error"],
->>>>>>> 4cf6e312
             )
             return {"success": False, "error": result.get("error", "No changes were applied"), "prompt": prompt, "target_sheet": target_sheet}
 
@@ -1670,10 +1475,7 @@
             user_id=current_user.id,
             success=False,
             error_message=str(e),
-<<<<<<< HEAD
             after_data={"customization_request_id": customization_request_id}
-=======
->>>>>>> 4cf6e312
         )
         raise HTTPException(status_code=500, detail=f"AI editing error: {str(e)}")
 
@@ -1703,13 +1505,8 @@
         raise HTTPException(status_code=400, detail="No edited file to export. Run AI Edit first.")
 
     try:
-<<<<<<< HEAD
         # Export from DB-stored form version content ONLY
         from database_schema import MasterForm, FormVersion
-=======
-        # First try to export from DB-stored form version content
-        from database_schema import FormVersion, MasterForm
->>>>>>> 4cf6e312
 
         original_name = os.path.basename(user_form_session.original_file_path).replace(".xml", "")
         export_filename = f"{original_name}_modified.xml"  # Default filename
@@ -1718,7 +1515,6 @@
 
         # Find master form
         master = db.query(MasterForm).filter(MasterForm.name == original_name).first()
-<<<<<<< HEAD
         if not master:
             raise HTTPException(status_code=404, detail=f"Master form '{original_name}' not found in database")
         
@@ -1742,59 +1538,6 @@
         print(f"✅ Exporting from DB: version {version.version} (created: {version.created_at})")
         export_filename = f"{original_name}_{version.version}.xml"
         xml_content = version.xml_content
-=======
-        if master:
-            print(f"🔍 Found master form: {master.name} (ID: {master.id})")
-            # Prefer latest by created_at (drafts) created by the current user
-            version = (
-                db.query(FormVersion)
-                .filter(FormVersion.master_form_id == master.id)
-                .filter(FormVersion.created_by == current_user.id)
-                .order_by(FormVersion.created_at.desc())
-                .first()
-            )
-            if version and version.xml_content:
-                print(f"✅ Exporting from DB: version {version.version} (created: {version.created_at})")
-                # Create filename with original name + timestamp
-                export_filename = f"{original_name}_{version.version}.xml"
-                xml_content = version.xml_content
-            else:
-                print(f"⚠️  No DB version found for user {current_user.id}")
-        else:
-            print(f"⚠️  No master form found for '{original_name}'")
-
-        if xml_content is None:
-            # Fallback to filesystem path resolution
-            print(f"🔄 Falling back to filesystem for export")
-            print(f"🔍 Modified file path: {user_form_session.modified_file_path}")
-            export_file_path = user_form_session.modified_file_path
-            if export_file_path == "task_based_edit" or not os.path.isabs(export_file_path):
-                import glob
-
-                original_dir = os.path.dirname(os.path.abspath(user_form_session.original_file_path))
-                pattern = os.path.join(original_dir, f"modified_{original_name}_*.xml")
-                candidates = glob.glob(pattern)
-                if candidates:
-                    export_file_path = max(candidates, key=os.path.getctime)
-                    print(f"📁 Found filesystem file: {export_file_path}")
-            if not os.path.exists(export_file_path):
-                raise HTTPException(status_code=404, detail="Edited XML file not found")
-
-            filename = os.path.basename(user_form_session.original_file_path)
-            export_filename = f"edited_{filename}"
-
-            return FileResponse(
-                export_file_path,
-                media_type="application/xml",
-                filename=export_filename,
-                headers={
-                    "Content-Disposition": f"attachment; filename={export_filename}",
-                    "X-File-Type": file_type,
-                    "X-Has-Modifications": "true",
-                    "X-Exported-By": current_user.username,
-                },
-            )
->>>>>>> 4cf6e312
 
         # Return DB content as file download
         print(f"📄 Serving XML from DB: {len(xml_content)} characters, filename: {export_filename}")
@@ -1822,23 +1565,7 @@
             target_name=export_filename,
             user_id=current_user.id,
             success=True,
-<<<<<<< HEAD
             after_data={"file_type": file_type, "has_modifications": True, "source": "database"}
-=======
-            after_data={"file_type": file_type, "has_modifications": True},
-        )
-
-        return FileResponse(
-            export_file_path,
-            media_type="application/xml",
-            filename=export_filename,
-            headers={
-                "Content-Disposition": f"attachment; filename={export_filename}",
-                "X-File-Type": file_type,
-                "X-Has-Modifications": "true",
-                "X-Exported-By": current_user.username,
-            },
->>>>>>> 4cf6e312
         )
 
     except HTTPException:
@@ -1942,14 +1669,10 @@
         # Fallback to file path if no DB version
         if not modified_file_display:
             modified_file_display = ufs.modified_file_path
-<<<<<<< HEAD
     
     # Count only successful edits (same logic as AI edit endpoint)
     successful_edits = [edit for edit in history if edit.get("success", False)]
     
-=======
-
->>>>>>> 4cf6e312
     return {
         "has_file_uploaded": True,
         "original_file": ufs.original_file_path,
